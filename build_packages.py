import shutil
import argparse
import tempfile
import os


class TmpDir:
    def __init__(self):
        self.path = None

    def __enter__(self):
        self.path = os.path.join(tempfile.mkdtemp(), "textext-%s" % TexTextVersion)
        os.mkdir(self.path)
        return self.path

    def __exit__(self, exc_type, exc_val, exc_tb):
        if self.path:
            shutil.rmtree(self.path)


if __name__ == "__main__":

<<<<<<< HEAD
    TexTextVersion = open("extension/textext/VERSION").readline().strip()
=======
    TexTextVersion = "0.9.0"
>>>>>>> ff8903b7

    parser = argparse.ArgumentParser(description="Build TexText distribution archive for selected platforms."
                                                 "If not otherwise specified zip and tgz packages are built "
                                                 "for Linux and a zip package for Windows.")
    available_formats = [fmt for fmt, desc in shutil.get_archive_formats()]
    parser.add_argument('--linux',
                        type=str,
                        nargs="+",
                        choices=available_formats,
                        default=['zip', 'gztar'],
                        help="Build package for Linux with archive formats [%s]" % ", ".join(available_formats))
    parser.add_argument('--windows',
                        type=str,
                        nargs="+",
                        choices=available_formats,
                        default=['zip'],
                        help="Build package for Windows with archive formats [%s]" % ", ".join(available_formats))
    parser.add_argument('--macos',
                        type=str,
                        nargs="+",
                        choices=available_formats,
                        help="Build package for MacOS with archive formats [%s]" % ", ".join(available_formats))

    args = vars(parser.parse_args())
<<<<<<< HEAD

    if os.path.exists("assets"):
        shutil.rmtree("assets")

    os.mkdir("assets")
=======
    if not any(args.values()):
        args = {'linux': ['zip', 'gztar'], 'windows': ['zip'], 'macos': ['zip']}
>>>>>>> ff8903b7

    for platform, formats in {p: f for p, f in args.items() if f}.items():
        PackageName = "assets/TexText-%s-" % platform.capitalize() + TexTextVersion
        git_ignore_patterns = shutil.ignore_patterns(*open(".gitignore").read().split("\n"))

        with TmpDir() as tmpdir:
            shutil.copytree("./extension",
                            os.path.join(tmpdir, "extension"),
                            ignore=git_ignore_patterns  # exclude .gitignore files
                            )
            shutil.copy("setup.py", tmpdir)
            shutil.copy("LICENSE.txt", tmpdir)
            if platform == "windows":
                shutil.copy("setup_win.bat", tmpdir)
            for fmt in formats:
                # Build package in parent dir, i.e. the temporary directory
                filename = shutil.make_archive(PackageName, fmt, os.path.join(tmpdir, os.pardir))
                print("Successfully created %s" % os.path.basename(filename))<|MERGE_RESOLUTION|>--- conflicted
+++ resolved
@@ -9,8 +9,7 @@
         self.path = None
 
     def __enter__(self):
-        self.path = os.path.join(tempfile.mkdtemp(), "textext-%s" % TexTextVersion)
-        os.mkdir(self.path)
+        self.path = tempfile.mkdtemp()
         return self.path
 
     def __exit__(self, exc_type, exc_val, exc_tb):
@@ -20,11 +19,7 @@
 
 if __name__ == "__main__":
 
-<<<<<<< HEAD
     TexTextVersion = open("extension/textext/VERSION").readline().strip()
-=======
-    TexTextVersion = "0.9.0"
->>>>>>> ff8903b7
 
     parser = argparse.ArgumentParser(description="Build TexText distribution archive for selected platforms."
                                                  "If not otherwise specified zip and tgz packages are built "
@@ -46,34 +41,31 @@
                         type=str,
                         nargs="+",
                         choices=available_formats,
+                        default=['zip'],
                         help="Build package for MacOS with archive formats [%s]" % ", ".join(available_formats))
 
     args = vars(parser.parse_args())
-<<<<<<< HEAD
 
     if os.path.exists("assets"):
         shutil.rmtree("assets")
 
     os.mkdir("assets")
-=======
-    if not any(args.values()):
-        args = {'linux': ['zip', 'gztar'], 'windows': ['zip'], 'macos': ['zip']}
->>>>>>> ff8903b7
 
     for platform, formats in {p: f for p, f in args.items() if f}.items():
         PackageName = "assets/TexText-%s-" % platform.capitalize() + TexTextVersion
         git_ignore_patterns = shutil.ignore_patterns(*open(".gitignore").read().split("\n"))
 
         with TmpDir() as tmpdir:
+            versioned_subdir = os.path.join(tmpdir,"textext-%s" % TexTextVersion)
+            os.mkdir(versioned_subdir)
             shutil.copytree("./extension",
-                            os.path.join(tmpdir, "extension"),
+                            os.path.join(versioned_subdir, "extension"),
                             ignore=git_ignore_patterns  # exclude .gitignore files
                             )
-            shutil.copy("setup.py", tmpdir)
-            shutil.copy("LICENSE.txt", tmpdir)
+            shutil.copy("setup.py", versioned_subdir)
+            shutil.copy("LICENSE.txt", versioned_subdir)
             if platform == "windows":
-                shutil.copy("setup_win.bat", tmpdir)
+                shutil.copy("setup_win.bat", versioned_subdir)
             for fmt in formats:
-                # Build package in parent dir, i.e. the temporary directory
-                filename = shutil.make_archive(PackageName, fmt, os.path.join(tmpdir, os.pardir))
+                filename = shutil.make_archive(PackageName, fmt, tmpdir)
                 print("Successfully created %s" % os.path.basename(filename))